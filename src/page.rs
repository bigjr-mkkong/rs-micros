--- conflicted
+++ resolved
@@ -3,12 +3,9 @@
 use core::array;
 
 use crate::zone;
-<<<<<<< HEAD
-use crate::sys_uart;
-=======
 use crate::zone::page_allocator;
+use crate::SYS_UART;
 // use crate::sys_uart;
->>>>>>> 849faebe
 
 use crate::error::{KError, KErrorType};
 use crate::new_kerror;
@@ -56,16 +53,114 @@
     map_size: usize,
     mem_begin: usize,
     mem_end: usize,
-<<<<<<< HEAD
-    // rec_begin: *mut PageRec,
-=======
->>>>>>> 849faebe
     rec_begin: usize,
     rec_size: usize,
 }
 
 
-<<<<<<< HEAD
+impl page_allocator for naive_allocator{
+    fn allocator_init(&mut self, zone_start: usize, zone_end: usize, zone_size: usize) -> Result<(), KError>{
+        //Pretty wild, but lets keep this since this is a **NAIVE** allocator
+        if zone_size < 3 * PAGE_SIZE {
+            return Err(new_kerror!(KErrorType::ENOMEM));
+        }
+
+        let pmark_sz = mem::size_of::<PageMark>();
+        let prec_sz = mem::size_of::<PageRec>();
+
+        self.zone_begin = zone_start;
+        self.zone_end = zone_end;
+
+        self.mem_end = aligl_4k!(zone_end);
+        self.map_begin = aligh_4k!(zone_start);
+
+
+        self.tot_page = (self.mem_end - self.map_begin) / PAGE_SIZE;
+        self.map_size = aligh_4k!(self.tot_page * pmark_sz);
+        self.rec_begin = self.map_begin + self.map_size;
+
+
+        self.rec_size = aligh_4k!(self.tot_page * prec_sz);
+        self.mem_begin = self.rec_begin + self.rec_size;
+        self.tot_page = (self.mem_end - self.mem_begin) / PAGE_SIZE;
+
+
+        let map_elecnt = self.map_size / pmark_sz;
+        let rawpt_mapbegin = self.map_begin as *mut PageMark;
+        let rawpt_recbegin = self.rec_begin as *mut PageRec;
+        let rawpt_membegin = self.mem_begin as *const u8;
+
+        for i in 0..map_elecnt{
+            unsafe{
+                rawpt_mapbegin.add(i).write(
+                    PageMark{
+                        flags: PageFlags::PF_FREE
+                    }
+                )
+            }
+        }
+
+        let rec_elecnt =self.rec_size / prec_sz;
+
+        for i in 0..rec_elecnt{
+            unsafe{
+                rawpt_recbegin.add(i).write(
+                    PageRec{
+                        begin: 0 as *const u8,
+                        pg_off: 0,
+                        len: 0,
+                        inuse: false
+                    }
+                )
+            }
+        }
+
+        self.print_info();
+
+        Ok(())
+    }
+
+    fn alloc_pages(&mut self, pg_cnt: usize) -> Result<*mut u8, KError> {
+        println!("Start allocate {} page(s)", pg_cnt);
+        let mut alloc_addr;
+        for i in 0..self.tot_page{
+            match self.map_first_fit_avail(i, pg_cnt) {
+                Ok(res) => {
+                    if res == true {
+                        self.map_mark_taken(i, pg_cnt);
+                        alloc_addr = self.rec_add(i, pg_cnt)?;
+                        return Ok(alloc_addr as *mut u8);
+                    }else{
+                        continue;
+                    }
+                },
+                Err(reason) => {
+                    return Err(reason);
+                }
+            }
+        }
+
+        Err(new_kerror!(KErrorType::ENOMEM))
+
+
+    }
+
+    fn free_pages(&mut self, addr: *mut u8) -> Result<(), KError> {
+        println!("Start reclaiming...");
+        let mut rec_arr = unsafe{core::slice::from_raw_parts_mut(self.rec_begin as *mut PageRec, self.rec_size)};
+
+        let mut free_begin_pgnum: usize;
+        let mut free_pgnum: usize;
+
+        (free_begin_pgnum, free_pgnum) = self.rec_delete(addr)?;
+
+        self.map_mark_free(free_begin_pgnum, free_pgnum);
+
+        Ok(())
+
+    }
+}
+
 impl naive_allocator{
     pub const fn new() -> Self{
         naive_allocator{
@@ -80,127 +175,6 @@
             mem_end: 0,
         }
     }
-    pub fn allocator_init(&mut self, zone_start: usize, zone_end: usize, zone_size: usize) -> Result<(), KError>{
-=======
-impl page_allocator for naive_allocator{
-    fn allocator_init(&mut self, zone_start: usize, zone_end: usize, zone_size: usize) -> Result<(), KError>{
->>>>>>> 849faebe
-
-        //Pretty wild, but lets keep this since this is a **NAIVE** allocator
-        if zone_size < 3 * PAGE_SIZE {
-            return Err(new_kerror!(KErrorType::ENOMEM));
-        }
-
-        let pmark_sz = mem::size_of::<PageMark>();
-        let prec_sz = mem::size_of::<PageRec>();
-
-        self.zone_begin = zone_start;
-        self.zone_end = zone_end;
-
-        self.mem_end = aligl_4k!(zone_end);
-        self.map_begin = aligh_4k!(zone_start);
-
-
-        self.tot_page = (self.mem_end - self.map_begin) / PAGE_SIZE;
-        self.map_size = aligh_4k!(self.tot_page * pmark_sz);
-        self.rec_begin = self.map_begin + self.map_size;
-
-
-        self.rec_size = aligh_4k!(self.tot_page * prec_sz);
-        self.mem_begin = self.rec_begin + self.rec_size;
-        self.tot_page = (self.mem_end - self.mem_begin) / PAGE_SIZE;
-
-
-        let map_elecnt = self.map_size / pmark_sz;
-        let rawpt_mapbegin = self.map_begin as *mut PageMark;
-        let rawpt_recbegin = self.rec_begin as *mut PageRec;
-        let rawpt_membegin = self.mem_begin as *const u8;
-
-        for i in 0..map_elecnt{
-            unsafe{
-                rawpt_mapbegin.add(i).write(
-                    PageMark{
-                        flags: PageFlags::PF_FREE
-                    }
-                )
-            }
-        }
-
-        let rec_elecnt =self.rec_size / prec_sz;
-
-        for i in 0..rec_elecnt{
-            unsafe{
-                rawpt_recbegin.add(i).write(
-                    PageRec{
-                        begin: 0 as *const u8,
-                        pg_off: 0,
-                        len: 0,
-                        inuse: false
-                    }
-                )
-            }
-        }
-
-        self.print_info();
-
-        Ok(())
-    }
-
-    pub fn alloc_pages(&mut self, pg_cnt: usize) -> Result<*mut u8, KError> {
-        println!("Start allocate {} page(s)", pg_cnt);
-        let mut alloc_addr;
-        for i in 0..self.tot_page{
-            match self.map_first_fit_avail(i, pg_cnt) {
-                Ok(res) => {
-                    if res == true {
-                        self.map_mark_taken(i, pg_cnt);
-                        alloc_addr = self.rec_add(i, pg_cnt)?;
-                        return Ok(alloc_addr as *mut u8);
-                    }else{
-                        continue;
-                    }
-                },
-                Err(reason) => {
-                    return Err(reason);
-                }
-            }
-        }
-
-        Err(new_kerror!(KErrorType::ENOMEM))
-
-
-    }
-
-    pub fn free_pages(&mut self, addr: *mut u8) -> Result<(), KError> {
-        println!("Start reclaiming...");
-        let mut rec_arr = unsafe{core::slice::from_raw_parts_mut(self.rec_begin as *mut PageRec, self.rec_size)};
-
-        let mut free_begin_pgnum: usize;
-        let mut free_pgnum: usize;
-
-        (free_begin_pgnum, free_pgnum) = self.rec_delete(addr)?;
-
-        self.map_mark_free(free_begin_pgnum, free_pgnum);
-
-        Ok(())
-
-    }
-}
-
-impl naive_allocator{
-    pub const fn new() -> Self{
-        naive_allocator{
-            tot_page: 0,
-            zone_begin: 0,
-            zone_end: 0,
-            map_begin: 0,
-            map_size: 0,
-            rec_begin: 0,
-            rec_size: 0,
-            mem_begin: 0,
-            mem_end: 0,
-        }
-    }
     fn print_info(&self) {
         println!("------------Allocator Info------------");
         println!("Total Pages: {}", self.tot_page);
@@ -286,11 +260,6 @@
         let mut free_begin_pgnum: usize = 0;
         let mut free_pgnum: usize = 0;
         let mut found: bool = false;
-<<<<<<< HEAD
-    
-=======
-
->>>>>>> 849faebe
         let rawpt_recbegin = self.rec_begin as *mut PageRec;
 
         let rec_arr = unsafe{core::slice::from_raw_parts_mut(rawpt_recbegin, self.tot_page)};
