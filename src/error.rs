use core::fmt;

#[macro_export]
macro_rules! new_kerror{
    ($er_type:expr) => {
        KError::new($er_type, file!(), core::module_path!(), line!())
    }
}

pub enum KErrorType{
    EFAULT,
    EINVAL,
    ENOMEM,
<<<<<<< HEAD
    ENOSYS
=======
    ENOSYS,
>>>>>>> 849faebe
}

pub struct KError{
    er_type: KErrorType,
    er_fname: &'static str,
    er_func: &'static str,
    er_line: u32,
}

impl KError{
    pub fn new(_er_type: KErrorType, 
                _er_fname: &'static str,
                _er_func: &'static str,
                _er_line: u32) ->Self{
        KError{
            er_type: _er_type,
            er_fname: _er_fname,
            er_func: _er_func,
            er_line: _er_line
        }
    }
}

impl fmt::Display for KError {
    fn fmt(&self, f: &mut fmt::Formatter<'_>) -> fmt::Result {
        let er_str = match self.er_type{
            KErrorType::EFAULT => "EFAULT",
            KErrorType::EINVAL => "EINVAL",
            KErrorType::ENOMEM => "ENOMEM",
            KErrorType::ENOSYS => "ENOSYS"
        };

        write!(
            f,
            "{} in function {} at {}: line {}",
            er_str, self.er_func, self.er_fname, self.er_line
        )
    }
}
<|MERGE_RESOLUTION|>--- conflicted
+++ resolved
@@ -1,4 +1,5 @@
 use core::fmt;
+use crate::SYS_UART;
 
 #[macro_export]
 macro_rules! new_kerror{
@@ -11,11 +12,7 @@
     EFAULT,
     EINVAL,
     ENOMEM,
-<<<<<<< HEAD
-    ENOSYS
-=======
     ENOSYS,
->>>>>>> 849faebe
 }
 
 pub struct KError{
